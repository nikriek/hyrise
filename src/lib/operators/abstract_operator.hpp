--- conflicted
+++ resolved
@@ -70,10 +70,7 @@
   // found in table_scan.hpp.
   class AbstractOperatorImpl {
    public:
-<<<<<<< HEAD
-=======
     virtual ~AbstractOperatorImpl() = default;
->>>>>>> e83f6d89
     virtual std::shared_ptr<const Table> on_execute() = 0;
   };
 };
